--- conflicted
+++ resolved
@@ -11,7 +11,7 @@
 import torch
 from torch.autograd import Variable
 
-use_gpu = False
+use_gpu = True
 
 ref_path  = './imgs/ex_ref.png'
 pred_path = './imgs/ex_p1.png'
@@ -44,13 +44,9 @@
     optimizer.zero_grad()
     dist.backward()
     optimizer.step()
-<<<<<<< HEAD
     pred.data = torch.clamp(pred.data, 0, 1)
     
-=======
-    # pred.data = torch.max(torch.clamp(pred.data, 0, 1))
->>>>>>> 337b3fcc
-    if i % 10 == 0:
+        if i % 10 == 0:
         print('iter %d, dist %.3g' % (i, dist.view(-1).data.cpu().numpy()[0]))
         pred_img = pred[0].data.cpu().numpy().transpose(1, 2, 0)
         pred_img = np.clip(pred_img, 0, 1)
